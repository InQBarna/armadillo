package at.favre.lib.armadillo;

import android.content.Context;
import android.content.SharedPreferences;
import android.os.Build;
import android.provider.Settings;
import android.support.annotation.Nullable;

import java.security.Provider;
import java.security.SecureRandom;
import java.util.ArrayList;
import java.util.Collections;
import java.util.List;
import java.util.Objects;

import at.favre.lib.bytes.Bytes;

/**
 * The main API of this library.
 *
 * @since 26.12.2017
 */

@SuppressWarnings("WeakerAccess")
public final class Armadillo {

    public static final int CONTENT_KEY_OUT_BYTE_LENGTH = 20;
    public static final int DEFAULT_PROTOCOL_VERSION = 0;
    public static final int KITKAT_PROTOCOL_VERSION = -19;

    private Armadillo() {
    }

    /**
     * Create a new instance of the builder with a custom implementation of shared preference.
     * If you want to omit the default behaviour how Armadillo sets up a {@link SharedPreferences}
     * instance, use this create. This is also useful for testing purposes.
     * <p>
     * Note that this is a more advanced feature and usually you want
     * the default implementation with {@link #create(Context, String)}.
     *
     * @param sharedPreferences to use as backing persistence layer
     * @return builder
     */
    public static Builder create(SharedPreferences sharedPreferences) {
        return new Builder(sharedPreferences);
    }

    /**
     * Create a new builder for Armadillo. Will internally create a {@link SharedPreferences} from
     * given context. Pass the preference name (think of database name), which is unique to your
     * persistence layer (e.g. if you create with the same preference name you will get the old
     * stored values).
     * <p>
     * This name will be used to derive the file name used to store the shared preference xml on disk
     * (read: it will be hashed, not directly used).
     *
     * @param context        to get shared preference and other Android OS specific data
     * @param preferenceName to identify the persistence store
     * @return builder
     */
    public static Builder create(Context context, String preferenceName) {
        return new Builder(context, preferenceName);
    }

    /**
     * Builder pattern for creating the configuration for an {@link ArmadilloSharedPreferences} instance
     */
    public static final class Builder {

        private final SharedPreferences sharedPreferences;
        private final Context context;
        private final String prefName;

        private EncryptionFingerprint fingerprint;
        private StringMessageDigest stringMessageDigest = new HkdfMessageDigest(BuildConfig.PREF_SALT, CONTENT_KEY_OUT_BYTE_LENGTH);
        private EncryptionProtocolConfig.Builder defaultConfig = EncryptionProtocolConfig.newDefaultConfig();
        private List<EncryptionProtocolConfig> additionalDecryptionConfigs = new ArrayList<>(2);
        private SecureRandom secureRandom = new SecureRandom();
        private RecoveryPolicy recoveryPolicy = new RecoveryPolicy.Default(true, false);
        private char[] password;
        private boolean supportVerifyPassword = false;
        private Provider provider;
<<<<<<< HEAD
        private int cryptoProtocolVersion = 0;
        private boolean enableDerivedPasswordCache = false;
        private Compressor compressor = new DisabledCompressor();
=======
        private boolean enableKitKatSupport = false;
>>>>>>> 21aaa705

        private Builder(SharedPreferences sharedPreferences) {
            this(sharedPreferences, null, null);
        }

        private Builder(Context context, String prefName) {
            this(null, context, prefName);
        }

        private Builder(SharedPreferences sharedPreferences, Context context, String prefName) {
            this.sharedPreferences = sharedPreferences;
            this.context = context;
            this.prefName = prefName;
        }

        /**
         * The encryption fingerprint is in important security measure. When no user password is
         * provided, it is the most important source of entropy to derive the key for the encryption.
         *
         * Set the default fingerprint using sources explained in {@link EncryptionFingerprintFactory}.
         *
         * @param context used to gather sources from the Android OS
         * @return builder
         */
        public Builder encryptionFingerprint(Context context) {
            return encryptionFingerprint(context, (String[]) null);
        }

        /**
         * The encryption fingerprint is in important security measure. When no user password is
         * provided, it is the most important source of entropy to derive the key for the encryption.
         *
         * Set the default fingerprint using sources explained in {@link EncryptionFingerprintFactory
         * with addtional custom data. Setting this is <strong>highly recommended</strong> as it makes
         * it more difficult for an attacker calculate the key the more random the input is.
         *
         * See the README.md for explainating on what to use as additionalData.
         *
         * @param context used to gather sources from the Android OS
         * @param additionalData provided additional custom data
         * @return builder
         */
        public Builder encryptionFingerprint(Context context, byte[] additionalData) {
            return encryptionFingerprint(context, Bytes.wrap(additionalData).encodeBase64());
        }

        /**
         * The encryption fingerprint is in important security measure. When no user password is
         * provided, it is the most important source of entropy to derive the key for the encryption.
         *
         * Set the default fingerprint using sources explained in {@link EncryptionFingerprintFactory
         * with addtional custom data. Setting this is <strong>highly recommended</strong> as it makes
         * it more difficult for an attacker calculate the key the more random the input is.
         *
         * This is the same as {@link #encryptionFingerprint(Context, byte[])} but accepts strings
         * instead of a byte array.
         *
         * See the README.md for explainating on what to use as additionalData.
         *
         * @param context used to gather sources from the Android OS
         * @param additionalData provided additional custom data
         * @return builder
         */
        public Builder encryptionFingerprint(Context context, @Nullable String... additionalData) {
            Objects.requireNonNull(context);

            StringBuilder data = new StringBuilder();
            if (additionalData != null) {
                for (String additionalDatum : additionalData) {
                    data.append(additionalDatum);
                }
            }

            this.fingerprint = EncryptionFingerprintFactory.create(context, data.toString());
            return this;
        }

        /**
         * The encryption fingerprint is in important security measure. When no user password is
         * provided, it is the most important source of entropy to derive the key for the encryption.
         *
         * Provide a fully custom fingerprint implementation (or instance). Use this if you don't
         * agree with the default implementation.
         * <hr />
         * <strong>Note:</strong> <em>Only set if you know what you are doing.</em>
         *
         * @param fingerprint fully custom instance
         * @return builder
         */
        public Builder encryptionFingerprint(EncryptionFingerprint fingerprint) {
            Objects.requireNonNull(fingerprint);
            this.fingerprint = fingerprint;
            return this;
        }

        /**
         * The encryption fingerprint is in important security measure. When no user password is
         * provided, it is the most important source of entropy to derive the key for the encryption.
         *
         * Provide a fully custom fingerprint byte array. Use this if you don't
         * agree with the default implementation.
         * <hr />
         * <strong>Note:</strong> <em>Only set if you know what you are doing.</em>
         *
         * @param fingerprint fully custom byte array containing the fingerprint
         * @return builder
         */
        public Builder encryptionFingerprint(byte[] fingerprint) {
            Objects.requireNonNull(fingerprint);
            this.fingerprint = new EncryptionFingerprint.Default(fingerprint);
            return this;
        }

        /**
         * The content key digest is responsible for hashing the key in the key-value pair of
         * a shared preference. E.g. if the key is "name" and the value "Bob", the key "name" will
         * be hashed before it is persisted to disk.
         *
         * This method will alter the salt used for that hash. Setting this is highly recommended, since
         * it will change the default hashes of the key (so that somebody else's "name" key, won't
         * hash to the exact same output). Recommended value: use the AndroidID, as it will be different
         * on every app install from SDK 26+. See {@link Settings.Secure#ANDROID_ID}.
         *
         * Note that changing the salt will make old data inaccessible, since the key won't match
         * anymore.
         *
         * @param salt to be used for content key hash (should be > 16 byte)
         * @return builder
         */
        public Builder contentKeyDigest(byte[] salt) {
            return contentKeyDigest(new HkdfMessageDigest(salt, CONTENT_KEY_OUT_BYTE_LENGTH));
        }

        /**
         * The content key digest is responsible for hashing the key in the key-value pair of
         * a shared preference. E.g. if the key is "name" and the value "Bob", the key "name" will
         * be hashed before it is persisted to disk.
         *
         * This is a more advanced setting. Per default a hash will be {@link #CONTENT_KEY_OUT_BYTE_LENGTH}
         * bytes long. If you think that is too long (wasting space) or too small (not enough entropy)
         * modify the length with this config.
         * <hr />
         * <strong>Note:</strong> <em>Only set if you know what you are doing.</em>
         *
         * @param contentKeyOutLength to be used for content key hash
         * @return builder
         */
        public Builder contentKeyDigest(int contentKeyOutLength) {
            return contentKeyDigest(new HkdfMessageDigest(BuildConfig.PREF_SALT, contentKeyOutLength));
        }

        /**
         * The content key digest is responsible for hashing the key in the key-value pair of
         * a shared preference. E.g. if the key is "name" and the value "Bob", the key "name" will
         * be hashed before it is persisted to disk.
         *
         * Use this to set a fully custom implementation of the digest.
         * <hr />
         * <strong>Note:</strong> <em>Only set if you know what you are doing.</em>
         *
         * @param stringMessageDigest custom implementation
         * @return builder
         */
        public Builder contentKeyDigest(StringMessageDigest stringMessageDigest) {
            this.stringMessageDigest = Objects.requireNonNull(stringMessageDigest);
            return this;
        }

        /**
         * Set the key length for the symmetric encryption.
         * <p>
         * Currently there are 2 options:
         * <p>
         * <ul>
         * <li>HIGH - is (or comparable) to AES with 128 bit key length</li>
         * <li>VERY HIGH - is (or comparable) to AES with 256 bit key length</li>
         * </ul>
         * <p>
         * <em>Note:</em> Usually there is no real advantage to set it to VERY HIGH as HIGH (128 bit key
         * length) is fully secure for the foreseeable future. VERY HIGH only adds more security margin
         * for possible quantum computer attacks (but if you are a user which is threatened by these
         * kinds of attacks you probably require higher degrees af protection).
         *
         * @param keyStrength HIGH (default) or VERY HIGH
         * @return builder
         */
        public Builder encryptionKeyStrength(@AuthenticatedEncryption.KeyStrength int keyStrength) {
<<<<<<< HEAD
            this.keyStrength = keyStrength;
=======
            defaultConfig.keyStrength(keyStrength);
>>>>>>> 21aaa705
            return this;
        }

        /**
         * Set the security provider for most cryptographic primitives (symmetric encryption,
         * pbkdf2, ...). Per default the default provider is used and this should be fine in most
         * cases.
         * <hr />
         * <strong>Note:</strong> <em>Only set if you know what you are doing.</em>
         *
         * @param provider JCA provider
         * @return builder
         */
        public Builder securityProvider(Provider provider) {
            this.provider = provider;
            return this;
        }

        /**
         * Set your own implementation of {@link AuthenticatedEncryption}. Use this if setting
         * the security provider with {@link Armadillo.Builder#securityProvider(Provider)} is not enough
         * customization. With this a any symmetric encryption algorithm might be used.
         * <hr />
         * <strong>Note:</strong> <em>Only set if you know what you are doing.</em>
         *
         * @param authenticatedEncryption to be used by the shared preferences
         * @return builder
         */
        public Builder symmetricEncryption(AuthenticatedEncryption authenticatedEncryption) {
            defaultConfig.authenticatedEncryption(Objects.requireNonNull(authenticatedEncryption));
            return this;
        }

        /**
         * Set a different key derivation function for provided password. Per default {@link ArmadilloBcryptKeyStretcher}
         * is used. There is also a implementation PBKDF2 (see {@link PBKDF2KeyStretcher}. If you want
         * to use a different function (e.g. scrypt) set the implementation here.
         * <p>
         * If you want to disable the key stretching feature you might use {@link FastKeyStretcher} here.
         *
         * @param keyStretchingFunction to be used by the shared preferences
         * @return builder
         */
        public Builder keyStretchingFunction(KeyStretchingFunction keyStretchingFunction) {
            defaultConfig.keyStretchingFunction(Objects.requireNonNull(keyStretchingFunction));
            return this;
        }

        /**
         * Set your own data obfuscation implementation. Data obfuscation is used to disguise the
         * persistence data format. See {@link HkdfXorObfuscator} for the default obfuscation technique.
         * <hr />
         * <strong>Note:</strong> <em>Only set if you know what you are doing.</em>
         *
         * @param dataObfuscatorFactory that creates a obfuscator with given key
         * @return builder
         */
        public Builder dataObfuscatorFactory(DataObfuscator.Factory dataObfuscatorFactory) {
            defaultConfig.dataObfuscatorFactory(Objects.requireNonNull(dataObfuscatorFactory));
            return this;
        }

        /**
         * Provide your own {@link SecureRandom} implementation.
         * Per default a no-provider constructor is used for {@link SecureRandom} which
         * is the currently recommended way (https://tersesystems.com/blog/2015/12/17/the-right-way-to-use-securerandom/)
         * <hr />
         * <strong>Note:</strong> <em>Only set if you know what you are doing.</em>
         *
         * @param secureRandom implementation
         * @return builder
         */
        public Builder secureRandom(SecureRandom secureRandom) {
            Objects.requireNonNull(secureRandom);
            this.secureRandom = secureRandom;
            return this;
        }

        public Builder recoveryPolicy(boolean throwRuntimeException, boolean removeBrokenContent) {
            this.recoveryPolicy = new RecoveryPolicy.Default(throwRuntimeException, removeBrokenContent);
            return this;
        }

        public Builder recoveryPolicy(RecoveryPolicy recoveryPolicy) {
            Objects.requireNonNull(recoveryPolicy);
            this.recoveryPolicy = recoveryPolicy;
            return this;
        }

        /**
         * Provide a user password used for encrypting all of values of the {@link SharedPreferences}.
         * <p>
         * The password is treated as weak and is therefore subject to be stretched by the provided key
         * derivation function with key stretching property (see {@link Builder#keyStretchingFunction(KeyStretchingFunction)}.
         * A side-effect is that putting or reading content is expensive and should not be done on the main thread.
         * <p>
         * A null password or zero length password will be treated as if no user-provided password was set.
         * <p>
         * If you want to be able to verify the password, set {@link Builder#supportVerifyPassword(boolean)}
         * to true and use {@link ArmadilloSharedPreferences#isValidPassword()} to verify.
         * By default, support verify password is disabled.
         *
         * @param password provided by user
         * @return builder
         */
        public Builder password(@Nullable char[] password) {
            this.password = password == null || password.length == 0 ? null : password;
            return this;
        }

        /**
         * Enabling support verify password allows you to use {@link ArmadilloSharedPreferences#isValidPassword()}
         * to verify the validity of the user-provided password used to initialise Armadillo.
         * In order to verify the password, a known value is stored encrypted with the password the
         * first time that Armadillo is initialised. When {@link ArmadilloSharedPreferences#isValidPassword()}
         * is called, it tries to decrypt this value and compares it to the original value. If the values
         * match the validation succeeds, otherwise, it fails.
         * By default, support verify password is disabled.
         *
         * @param supported true to supported password verification, false otherwise
         * @return builder
         */
        public Builder supportVerifyPassword(boolean supported) {
            this.supportVerifyPassword = supported;
            return this;
        }

        /**
         * Per default the crypto/data format version is '0', but if the behavior is changed by e.g.
         * setting a different key-stretching function or contentKey digest, a custom crypto protocol
         * version can be set, to be able to migrate the data.
         * <p>
         * The protocol version will be used as additional associated data with the authenticated encryption.
         * <hr />
         * <strong>Note:</strong> <em>Only set if you know what you are doing.</em>
         *
         * @param version to persist with the data
         * @return builder
         */
        public Builder cryptoProtocolVersion(int version) {
            defaultConfig.protocolVersion(version);
            return this;
        }

        /**
         * Per default every put and get operation, when using a user provided password, requires the
         * full expensive key derivation function (KDF) to derive the key. This can add up to multiple
         * seconds if you get/put multiple values consecutively. Default is false.
         * <p>
         * To make get* calls faster, you can enable this cache, which caches the <em>derived</em>
         * password. This will not speed up put* operations since every time a new salt will be created
         * making it impossible to cache. The disadvantage is that the derived password stays in cache
         * , therefor in memory for way longer, making it easier to read when the device is used with
         * instrumentation tool like FRIDA (this is a more specific attack, since when the attacker has
         * full access to the device, there is not much you can do).
         * <p>
         *
         * <strong>Summary</strong>
         * <ul>
         * <li>Improves performance of consecutive get calls when using expensive key stretching function and user password</li>
         * <li>Slightly reduces security strenght, since the stretched bytes are kept in memory for longer</li>
         * </ul>
         * <p>
         * See {@link DerivedPasswordCache} for details of the implementation.
         *
         * @param enable caching
         * @return builder
         */
        public Builder enableDerivedPasswordCache(boolean enable) {
            enableDerivedPasswordCache = enable;
            return this;
        }

        /**
         * Compresses the content with Gzip before encrypting and writing it to shared preference. This only makes
         * sense if bigger structural data is persisted like long xml or json.
         *
         * @return builder
         */
        public Builder compress() {
            return compress(new GzipCompressor());
        }

        /**
         * Compresses the content with given compressor before encrypting and writing it to shared preference.
         *
         * @param compressor to set
         * @return builder
         */
        public Builder compress(Compressor compressor) {
            defaultConfig.compressor(compressor);
            return this;
        }

        /**
         * Add new {@link EncryptionProtocolConfig} to be added to the supported decryption-config
         * list. That means, if you have encrypted data with an older encryption config you may add
         * it here to be able to <strong>decrypt</strong> it again. These configs are however never
         * used for <strong>encryption</strong>.
         * <p>
         * To match configs {@link EncryptionProtocolConfig#protocolVersion} is used, therefore if
         * you add a config here it must match the persisted protocolVersion (Armadillo default is
         * {@link #DEFAULT_PROTOCOL_VERSION})
         * <p>
         * This may be used for migration of encryption protocols.
         *
         * @param config to be added to the list
         * @return builder
         */
        public Builder addAdditionalDecryptionProtocolConfig(EncryptionProtocolConfig config) {
            additionalDecryptionConfigs.add(config);
            return this;
        }

        /**
         * Clear additionalDecryptionConfigs list.
         * See also {@link #addAdditionalDecryptionProtocolConfig(EncryptionProtocolConfig)}.
         *
         * @return builder
         */
        public Builder clearAdditionalDecryptionProtocolConfigs() {
            additionalDecryptionConfigs.clear();
            return this;
        }

        /**
         * Manually enable kitkatSupport. Unfortunately Android SDK 19 (KITKAT) does not fully
         * support AES GCM mode. Therefore a backwards compatible implementation of AES
         * (see {@link AesCbcEncryption}) which uses CBC + Encrypt-then-mac which should have
         * a similar security strength.
         * <p>
         * The backwards compatible implementation will <strong>only</strong> be used if
         * {@link Build.VERSION#SDK_INT} is lower or equal to 19, the default version otherwise.
         * Additionally this implementation will be added to the additionalDecryptionConfigs so you
         * can still decrypt the old content after upgrading to lollipop and above (uses protocol-version
         * {@link Armadillo#KITKAT_PROTOCOL_VERSION} to mark.
         *
         * @param enable kitkat support
         * @return builder
         */
        public Builder enableKitKatSupport(boolean enable) {
            enableKitKatSupport = enable;
            return this;
        }

        /**
         * Build a {@link SharedPreferences} instance
         *
         * @return shared preference with given properties
         */
        public ArmadilloSharedPreferences build() {
            if (fingerprint == null) {
                throw new IllegalArgumentException("No encryption fingerprint is set - see encryptionFingerprint() methods");
            }

            EncryptionProtocolConfig config = defaultConfig.build();

            if (enableKitKatSupport) {
                if (config.authenticatedEncryption != null) {
                    throw new IllegalStateException("enabling kitkat support will prevent using custom encryption implementation");
                }

                @SuppressWarnings("deprecation")
                EncryptionProtocolConfig kitkatSupportConfig = EncryptionProtocolConfig.newBuilder(config)
                        .authenticatedEncryption(new AesCbcEncryption(secureRandom, provider))
                        .protocolVersion(KITKAT_PROTOCOL_VERSION)
                        .build();

                additionalDecryptionConfigs.add(kitkatSupportConfig);

                // set current encryption config to kitkat support if on kitkat device
                if (Build.VERSION.SDK_INT < Build.VERSION_CODES.LOLLIPOP) {
                    config = kitkatSupportConfig;
                }
            }

            if (config.authenticatedEncryption == null) {
                config = EncryptionProtocolConfig.newBuilder(config)
                        .authenticatedEncryption(new AesGcmEncryption(secureRandom, provider)).build();
            }

<<<<<<< HEAD
            EncryptionProtocol.Factory factory = new DefaultEncryptionProtocol.Factory(cryptoProtocolVersion, fingerprint, stringMessageDigest, authenticatedEncryption, keyStrength,
                keyStretchingFunction, dataObfuscatorFactory, secureRandom, enableDerivedPasswordCache, compressor);
=======
            EncryptionProtocol.Factory factory = new DefaultEncryptionProtocol.Factory(config,
                    fingerprint, stringMessageDigest, secureRandom, Collections.unmodifiableList(additionalDecryptionConfigs));

            checkKitKatSupport(config.authenticatedEncryption);
>>>>>>> 21aaa705

            if (sharedPreferences != null) {
                return new SecureSharedPreferences(sharedPreferences, factory, recoveryPolicy, password, supportVerifyPassword);
            } else {
                return new SecureSharedPreferences(context, prefName, factory, recoveryPolicy, password, supportVerifyPassword);
            }
        }

        private void checkKitKatSupport(AuthenticatedEncryption authenticatedEncryption) {
            if (Build.VERSION.SDK_INT == Build.VERSION_CODES.KITKAT &&
                    authenticatedEncryption.getClass().equals(AesGcmEncryption.class)) {
                throw new UnsupportedOperationException("aes gcm is not supported with KitKat, add support " +
                        "manually with Armadillo.Builder.enableKitKatSupport()");
            }
        }
    }
}<|MERGE_RESOLUTION|>--- conflicted
+++ resolved
@@ -81,13 +81,8 @@
         private char[] password;
         private boolean supportVerifyPassword = false;
         private Provider provider;
-<<<<<<< HEAD
-        private int cryptoProtocolVersion = 0;
         private boolean enableDerivedPasswordCache = false;
-        private Compressor compressor = new DisabledCompressor();
-=======
         private boolean enableKitKatSupport = false;
->>>>>>> 21aaa705
 
         private Builder(SharedPreferences sharedPreferences) {
             this(sharedPreferences, null, null);
@@ -106,7 +101,7 @@
         /**
          * The encryption fingerprint is in important security measure. When no user password is
          * provided, it is the most important source of entropy to derive the key for the encryption.
-         *
+         * <p>
          * Set the default fingerprint using sources explained in {@link EncryptionFingerprintFactory}.
          *
          * @param context used to gather sources from the Android OS
@@ -119,14 +114,14 @@
         /**
          * The encryption fingerprint is in important security measure. When no user password is
          * provided, it is the most important source of entropy to derive the key for the encryption.
-         *
+         * <p>
          * Set the default fingerprint using sources explained in {@link EncryptionFingerprintFactory
          * with addtional custom data. Setting this is <strong>highly recommended</strong> as it makes
          * it more difficult for an attacker calculate the key the more random the input is.
-         *
+         * <p>
          * See the README.md for explainating on what to use as additionalData.
          *
-         * @param context used to gather sources from the Android OS
+         * @param context        used to gather sources from the Android OS
          * @param additionalData provided additional custom data
          * @return builder
          */
@@ -137,17 +132,17 @@
         /**
          * The encryption fingerprint is in important security measure. When no user password is
          * provided, it is the most important source of entropy to derive the key for the encryption.
-         *
+         * <p>
          * Set the default fingerprint using sources explained in {@link EncryptionFingerprintFactory
          * with addtional custom data. Setting this is <strong>highly recommended</strong> as it makes
          * it more difficult for an attacker calculate the key the more random the input is.
-         *
+         * <p>
          * This is the same as {@link #encryptionFingerprint(Context, byte[])} but accepts strings
          * instead of a byte array.
-         *
+         * <p>
          * See the README.md for explainating on what to use as additionalData.
          *
-         * @param context used to gather sources from the Android OS
+         * @param context        used to gather sources from the Android OS
          * @param additionalData provided additional custom data
          * @return builder
          */
@@ -168,7 +163,7 @@
         /**
          * The encryption fingerprint is in important security measure. When no user password is
          * provided, it is the most important source of entropy to derive the key for the encryption.
-         *
+         * <p>
          * Provide a fully custom fingerprint implementation (or instance). Use this if you don't
          * agree with the default implementation.
          * <hr />
@@ -186,7 +181,7 @@
         /**
          * The encryption fingerprint is in important security measure. When no user password is
          * provided, it is the most important source of entropy to derive the key for the encryption.
-         *
+         * <p>
          * Provide a fully custom fingerprint byte array. Use this if you don't
          * agree with the default implementation.
          * <hr />
@@ -205,12 +200,12 @@
          * The content key digest is responsible for hashing the key in the key-value pair of
          * a shared preference. E.g. if the key is "name" and the value "Bob", the key "name" will
          * be hashed before it is persisted to disk.
-         *
+         * <p>
          * This method will alter the salt used for that hash. Setting this is highly recommended, since
          * it will change the default hashes of the key (so that somebody else's "name" key, won't
          * hash to the exact same output). Recommended value: use the AndroidID, as it will be different
          * on every app install from SDK 26+. See {@link Settings.Secure#ANDROID_ID}.
-         *
+         * <p>
          * Note that changing the salt will make old data inaccessible, since the key won't match
          * anymore.
          *
@@ -225,7 +220,7 @@
          * The content key digest is responsible for hashing the key in the key-value pair of
          * a shared preference. E.g. if the key is "name" and the value "Bob", the key "name" will
          * be hashed before it is persisted to disk.
-         *
+         * <p>
          * This is a more advanced setting. Per default a hash will be {@link #CONTENT_KEY_OUT_BYTE_LENGTH}
          * bytes long. If you think that is too long (wasting space) or too small (not enough entropy)
          * modify the length with this config.
@@ -243,7 +238,7 @@
          * The content key digest is responsible for hashing the key in the key-value pair of
          * a shared preference. E.g. if the key is "name" and the value "Bob", the key "name" will
          * be hashed before it is persisted to disk.
-         *
+         * <p>
          * Use this to set a fully custom implementation of the digest.
          * <hr />
          * <strong>Note:</strong> <em>Only set if you know what you are doing.</em>
@@ -275,11 +270,7 @@
          * @return builder
          */
         public Builder encryptionKeyStrength(@AuthenticatedEncryption.KeyStrength int keyStrength) {
-<<<<<<< HEAD
-            this.keyStrength = keyStrength;
-=======
             defaultConfig.keyStrength(keyStrength);
->>>>>>> 21aaa705
             return this;
         }
 
@@ -561,15 +552,10 @@
                         .authenticatedEncryption(new AesGcmEncryption(secureRandom, provider)).build();
             }
 
-<<<<<<< HEAD
-            EncryptionProtocol.Factory factory = new DefaultEncryptionProtocol.Factory(cryptoProtocolVersion, fingerprint, stringMessageDigest, authenticatedEncryption, keyStrength,
-                keyStretchingFunction, dataObfuscatorFactory, secureRandom, enableDerivedPasswordCache, compressor);
-=======
             EncryptionProtocol.Factory factory = new DefaultEncryptionProtocol.Factory(config,
-                    fingerprint, stringMessageDigest, secureRandom, Collections.unmodifiableList(additionalDecryptionConfigs));
+                    fingerprint, stringMessageDigest, secureRandom, enableDerivedPasswordCache, Collections.unmodifiableList(additionalDecryptionConfigs));
 
             checkKitKatSupport(config.authenticatedEncryption);
->>>>>>> 21aaa705
 
             if (sharedPreferences != null) {
                 return new SecureSharedPreferences(sharedPreferences, factory, recoveryPolicy, password, supportVerifyPassword);
