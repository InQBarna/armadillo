--- conflicted
+++ resolved
@@ -48,34 +48,20 @@
     private final StringMessageDigest stringMessageDigest;
     private final SecureRandom secureRandom;
     private final int keyLengthBit;
-<<<<<<< HEAD
-    private final int protocolVersion;
     private final DerivedPasswordCache derivedPasswordCache;
-    private KeyStretchingFunction keyStretchingFunction;
-
-    private DefaultEncryptionProtocol(int protocolVersion, byte[] preferenceSalt, EncryptionFingerprint fingerprint,
-                                      StringMessageDigest stringMessageDigest, AuthenticatedEncryption authenticatedEncryption,
-                                      @AuthenticatedEncryption.KeyStrength int keyStrength, KeyStretchingFunction keyStretchingFunction,
-                                      DataObfuscator.Factory dataObfuscatorFactory, SecureRandom secureRandom,
-                                      boolean enableDerivedPasswordCaching, Compressor compressor) {
-        this.protocolVersion = protocolVersion;
-=======
 
     private DefaultEncryptionProtocol(EncryptionProtocolConfig defaultConfig, byte[] preferenceSalt,
                                       EncryptionFingerprint fingerprint, StringMessageDigest stringMessageDigest,
-                                      SecureRandom secureRandom, List<EncryptionProtocolConfig> additionalDecryptionConfigs) {
+                                      SecureRandom secureRandom, boolean enableDerivedPasswordCaching,
+                                      List<EncryptionProtocolConfig> additionalDecryptionConfigs) {
         this.defaultConfig = defaultConfig;
->>>>>>> 21aaa705
         this.preferenceSalt = preferenceSalt;
         this.fingerprint = fingerprint;
         this.stringMessageDigest = stringMessageDigest;
         this.keyLengthBit = defaultConfig.authenticatedEncryption.byteSizeLength(defaultConfig.keyStrength) * 8;
         this.secureRandom = secureRandom;
-<<<<<<< HEAD
         this.derivedPasswordCache = new DerivedPasswordCache.Default(enableDerivedPasswordCaching, secureRandom);
-=======
         this.additionalDecryptionConfigs = additionalDecryptionConfigs;
->>>>>>> 21aaa705
     }
 
     @Override
@@ -121,15 +107,9 @@
 
     private byte[] encode(byte[] contentSalt, byte[] encrypted) {
         ByteBuffer buffer = ByteBuffer.allocate(PROTOCOL_VERSION_LENGTH_BYTES
-<<<<<<< HEAD
-            + CONTENT_SALT_SIZE_LENGTH_BYTES + contentSalt.length
-            + ENCRYPTED_CONTENT_SIZE_LENGTH_BYTES + encrypted.length);
-        buffer.putInt(protocolVersion);
-=======
                 + CONTENT_SALT_SIZE_LENGTH_BYTES + contentSalt.length
                 + ENCRYPTED_CONTENT_SIZE_LENGTH_BYTES + encrypted.length);
         buffer.putInt(defaultConfig.protocolVersion);
->>>>>>> 21aaa705
         buffer.put((byte) contentSalt.length);
         buffer.put(contentSalt);
         buffer.putInt(encrypted.length);
@@ -195,14 +175,10 @@
 
     @Override
     public void setKeyStretchingFunction(@NonNull KeyStretchingFunction function) {
-<<<<<<< HEAD
-        keyStretchingFunction = Objects.requireNonNull(function);
-        derivedPasswordCache.wipe();
-=======
         defaultConfig = EncryptionProtocolConfig.newBuilder(defaultConfig)
                 .keyStretchingFunction(Objects.requireNonNull(function))
                 .build();
->>>>>>> 21aaa705
+        derivedPasswordCache.wipe();
     }
 
     @Override
@@ -240,16 +216,12 @@
         Bytes ikm = Bytes.from(fingerprint, contentSalt, Bytes.from(contentKey, Normalizer.Form.NFKD).array());
 
         if (password != null) {
-<<<<<<< HEAD
             byte[] stretched;
             if ((stretched = derivedPasswordCache.get(contentSalt, password)) == null) {
-                stretched = keyStretchingFunction.stretch(contentSalt, password, STRETCHED_PASSWORD_LENGTH_BYTES);
+                stretched = defaultConfig.keyStretchingFunction.stretch(contentSalt, password, STRETCHED_PASSWORD_LENGTH_BYTES);
                 derivedPasswordCache.put(contentSalt, password, stretched);
             }
             ikm = ikm.append(stretched);
-=======
-            ikm = ikm.append(defaultConfig.keyStretchingFunction.stretch(contentSalt, password, STRETCHED_PASSWORD_LENGTH_BYTES));
->>>>>>> 21aaa705
         }
 
         return HKDF.fromHmacSha512().extractAndExpand(preferenceSalt, ikm.array(), Bytes.from("DefaultEncryptionProtocol").array(), keyLengthBit / 8);
@@ -260,45 +232,26 @@
         private final EncryptionFingerprint fingerprint;
         private final StringMessageDigest stringMessageDigest;
         private final SecureRandom secureRandom;
-<<<<<<< HEAD
         private final boolean enableDerivedPasswordCaching;
-        private final Compressor compressor;
-
-        Factory(int protocolVersion, EncryptionFingerprint fingerprint, StringMessageDigest stringMessageDigest,
-                AuthenticatedEncryption authenticatedEncryption, @AuthenticatedEncryption.KeyStrength int keyStrength,
-                KeyStretchingFunction keyStretchingFunction, DataObfuscator.Factory dataObfuscatorFactory,
-                SecureRandom secureRandom, boolean enableDerivedPasswordCaching, @Nullable Compressor compressor) {
-            this.protocolVersion = protocolVersion;
-=======
         private EncryptionProtocolConfig defaultConfig;
         private final List<EncryptionProtocolConfig> additionalDecryptionConfigs;
 
         Factory(EncryptionProtocolConfig defaultConfig, EncryptionFingerprint fingerprint,
                 StringMessageDigest stringMessageDigest, SecureRandom secureRandom,
+                boolean enableDerivedPasswordCaching,
                 List<EncryptionProtocolConfig> additionalDecryptionConfigs) {
             this.defaultConfig = defaultConfig;
->>>>>>> 21aaa705
             this.fingerprint = fingerprint;
             this.stringMessageDigest = stringMessageDigest;
             this.secureRandom = secureRandom;
-<<<<<<< HEAD
             this.enableDerivedPasswordCaching = enableDerivedPasswordCaching;
-            this.compressor = compressor;
-=======
             this.additionalDecryptionConfigs = additionalDecryptionConfigs;
->>>>>>> 21aaa705
         }
 
         @Override
         public EncryptionProtocol create(byte[] preferenceSalt) {
-<<<<<<< HEAD
-            return new DefaultEncryptionProtocol(protocolVersion, preferenceSalt, fingerprint, stringMessageDigest,
-                authenticatedEncryption, keyStrength, keyStretchingFunction, dataObfuscatorFactory,
-                secureRandom, enableDerivedPasswordCaching, compressor);
-=======
             return new DefaultEncryptionProtocol(defaultConfig, preferenceSalt, fingerprint,
-                    stringMessageDigest, secureRandom, additionalDecryptionConfigs);
->>>>>>> 21aaa705
+                    stringMessageDigest, secureRandom, enableDerivedPasswordCaching, additionalDecryptionConfigs);
         }
 
         @Override
