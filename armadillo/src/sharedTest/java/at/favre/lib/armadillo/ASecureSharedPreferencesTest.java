--- conflicted
+++ resolved
@@ -297,13 +297,9 @@
         preferenceSmokeTest(create("recovery", null)
                 .recoveryPolicy(true, true).build());
         preferenceSmokeTest(create("recovery", null)
-<<<<<<< HEAD
             .recoveryPolicy(new SimpleRecoveryPolicy.Default(true, true)).build());
         preferenceSmokeTest(create("recovery", null)
             .recoveryPolicy((e, keyHash, base64Encrypted, pwUsed, sharedPreferences) -> System.out.println(e + " " + keyHash + " " + base64Encrypted + " " + pwUsed)).build());
-=======
-                .recoveryPolicy(new RecoveryPolicy.Default(true, true)).build());
->>>>>>> 21aaa705
     }
 
     @Test
