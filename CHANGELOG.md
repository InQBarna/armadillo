--- conflicted
+++ resolved
@@ -1,18 +1,16 @@
 # Releases
 
 ## v0.7.0
+
+* Improve derive user password memory protection #32
+* Add derived password cache to speed up consecutive .get() calls #32
 
 > [Full changelog](https://github.com/patrickfav/armadillo/compare/v0.6.0...v0.7.0)
 
 ## v0.6.0
 
 * [Security] Fix bcrypt implementation #16, #8
-<<<<<<< HEAD
-* Improve derive user password memory protection #32
-* Add derived password cache to speed up consecutive .get() calls #32
-=======
 * [Security] Add full Kitkat support #6, #31
->>>>>>> 21aaa705
 * Add change password feature #13, #22
 * Add change key stretching feature #16
 
